--- conflicted
+++ resolved
@@ -1,15 +1,7 @@
 use std::io::Read;
 
-<<<<<<< HEAD
-use openssl::{
-    cms::{CMSOptions, CmsContentInfo},
-    stack::Stack,
-};
-=======
+use self::{resource::Resource, sign::SignConfig};
 use crate::{error::PassError, Pass};
->>>>>>> 499ddb38
-
-use self::{resource::Resource, sign::SignConfig};
 
 pub mod manifest;
 pub(super) mod pass_writer;
@@ -45,88 +37,6 @@
         self.sign_config = Some(config);
     }
 
-<<<<<<< HEAD
-    /// Write compressed package.
-    ///
-    /// Use for creating .pkpass file
-    /// # Errors
-    /// Returns an error if writing fails
-    pub fn write<W: Write + Seek>(&mut self, writer: W) -> Result<(), String> {
-        let mut manifest = Manifest::new();
-
-        let mut zip = zip::ZipWriter::new(writer);
-        let options = zip::write::SimpleFileOptions::default()
-            .compression_method(zip::CompressionMethod::Stored);
-
-        // Adding pass.json to zip
-        zip.start_file("pass.json", options)
-            .map_err(|_| "Error while creating pass.json in zip")?;
-        let pass_json = self
-            .pass
-            .make_json()
-            .map_err(|_| "Error while building pass.json")?;
-
-        println!("{pass_json:?}");
-        zip.write_all(pass_json.as_bytes())
-            .map_err(|_| "Error while writing pass.json in zip")?;
-        manifest.add_item("pass.json", pass_json.as_bytes());
-
-        // Adding each resource files to zip
-        for resource in &self.resources {
-            zip.start_file(resource.filename(), options)
-                .map_err(|err| format!("Error while creating resource file in zip: {err:?}"))?;
-            zip.write_all(resource.as_bytes())
-                .map_err(|_| "Error while writing resource file in zip")?;
-            manifest.add_item(resource.filename().as_str(), resource.as_bytes());
-        }
-
-        // Adding manifest.json to zip
-        zip.start_file("manifest.json", options)
-            .map_err(|_| "Error while creating manifest.json in zip")?;
-        let manifest_json = manifest
-            .make_json()
-            .map_err(|_| "Error while generating manifest file")?;
-        zip.write_all(manifest_json.as_bytes())
-            .map_err(|_| "Error while writing manifest.json in zip")?;
-        manifest.add_item("manifest.json", manifest_json.as_bytes());
-
-        // If SignConfig is provided, make signature
-        if let Some(sign_config) = &self.sign_config {
-            // Add WWDR cert to chain
-            let mut certs = Stack::new().map_err(|_| "Error while prepare certificate")?;
-            certs
-                .push(sign_config.cert.clone())
-                .map_err(|_| "Error while prepare certificate")?;
-
-            // Signing
-            let cms = CmsContentInfo::sign(
-                Some(&sign_config.sign_cert),
-                Some(&sign_config.sign_key),
-                Some(&certs),
-                Some(manifest_json.as_bytes()),
-                CMSOptions::BINARY | CMSOptions::DETACHED,
-            )
-            .map_err(|_| "Error while signing package")?;
-
-            // Generate signature
-            let signature_data = cms
-                .to_der()
-                .map_err(|_| "Error while generating signature")?;
-
-            // Adding signature to zip
-            zip.start_file("signature", options)
-                .map_err(|_| "Error while creating signature in zip")?;
-            zip.write_all(&signature_data)
-                .map_err(|_| "Error while writing signature in zip")?;
-        }
-
-        zip.finish().map_err(|_| "Error while saving zip")?;
-
-        Ok(())
-    }
-
-=======
->>>>>>> 499ddb38
     /// Adding image file to package.
     ///
     /// Reading file to internal buffer storage.
